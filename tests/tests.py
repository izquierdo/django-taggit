--- conflicted
+++ resolved
@@ -20,15 +20,6 @@
 
 from taggit.managers import _model_name, _TaggableManager, TaggableManager
 from taggit.models import Tag, TaggedItem
-<<<<<<< HEAD
-from .forms import (FoodForm, DirectFoodForm, CustomPKFoodForm,
-    OfficialFoodForm)
-from .models import (Food, Pet, HousePet, DirectFood, DirectPet,
-    DirectHousePet, TaggedFood, CustomPKFood, CustomPKPet, CustomPKHousePet,
-    TaggedCustomPKFood, OfficialFood, OfficialPet, OfficialHousePet,
-    OfficialThroughModel, OfficialTag, Photo, Movie, Article, CustomManager)
-from taggit.utils import parse_tags, edit_string_for_tags
-=======
 
 from taggit.utils import edit_string_for_tags, parse_tags
 
@@ -36,7 +27,6 @@
     from unittest import skipIf, skipUnless
 except ImportError:
     from django.utils.unittest import skipIf, skipUnless
->>>>>>> 20780f93
 
 
 class BaseTaggingTest(object):
