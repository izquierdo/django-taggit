--- conflicted
+++ resolved
@@ -12,24 +12,16 @@
 from django.test.utils import override_settings
 from django.utils.encoding import force_text
 
-<<<<<<< HEAD
-from .forms import CustomPKFoodForm, DirectFoodForm, FoodForm, OfficialFoodForm, CustomUserArticleForm
-=======
 from .forms import (CustomPKFoodForm, DirectCustomPKFoodForm, DirectFoodForm,
-                    FoodForm, OfficialFoodForm)
->>>>>>> f464f1ba
+                    FoodForm, OfficialFoodForm, CustomUserArticleForm)
 from .models import (Article, Child, CustomManager, CustomPKFood,
                      CustomPKHousePet, CustomPKPet, DirectCustomPKFood,
                      DirectCustomPKHousePet, DirectCustomPKPet, DirectFood,
                      DirectHousePet, DirectPet, Food, HousePet, Movie,
                      OfficialFood, OfficialHousePet, OfficialPet,
                      OfficialTag, OfficialThroughModel, Pet, Photo,
-<<<<<<< HEAD
-                     TaggedCustomPKFood, TaggedCustomPKPet, TaggedFood,
-                     TaggedPet, CustomUser, CustomUserTag, CustomUserArticle)
-=======
-                     TaggedCustomPK, TaggedCustomPKFood, TaggedFood)
->>>>>>> f464f1ba
+                     TaggedCustomPK, TaggedCustomPKFood, TaggedFood,
+                     CustomUser, CustomUserTag, CustomUserArticle)
 
 from taggit.managers import _model_name, _TaggableManager, TaggableManager
 from taggit.models import Tag, TaggedItem
