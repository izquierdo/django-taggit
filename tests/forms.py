from __future__ import absolute_import, unicode_literals

from django import forms, VERSION

<<<<<<< HEAD
from .models import CustomPKFood, DirectFood, Food, OfficialFood, CustomUserArticle
=======
from .models import (CustomPKFood, DirectCustomPKFood, DirectFood, Food,
                     OfficialFood)
>>>>>>> f464f1ba

fields = None
if VERSION >= (1, 6):
    fields = '__all__'


class FoodForm(forms.ModelForm):
    class Meta:
        model = Food
        fields = fields

class DirectFoodForm(forms.ModelForm):
    class Meta:
        model = DirectFood
        fields = fields

class DirectCustomPKFoodForm(forms.ModelForm):
    class Meta:
        model = DirectCustomPKFood
        fields = fields

class CustomPKFoodForm(forms.ModelForm):
    class Meta:
        model = CustomPKFood
        fields = fields

class OfficialFoodForm(forms.ModelForm):
    class Meta:
        model = OfficialFood
        fields = fields

class CustomUserArticleForm(forms.ModelForm):
    class Meta:
        model = CustomUserArticle<|MERGE_RESOLUTION|>--- conflicted
+++ resolved
@@ -2,12 +2,8 @@
 
 from django import forms, VERSION
 
-<<<<<<< HEAD
-from .models import CustomPKFood, DirectFood, Food, OfficialFood, CustomUserArticle
-=======
 from .models import (CustomPKFood, DirectCustomPKFood, DirectFood, Food,
-                     OfficialFood)
->>>>>>> f464f1ba
+                     OfficialFood, CustomUserArticle)
 
 fields = None
 if VERSION >= (1, 6):
@@ -41,4 +37,5 @@
 
 class CustomUserArticleForm(forms.ModelForm):
     class Meta:
-        model = CustomUserArticle+        model = CustomUserArticle
+        fields = fields