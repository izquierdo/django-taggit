from __future__ import unicode_literals

from unittest import TestCase as UnitTestCase

import django
from django.conf import settings
from django.core.exceptions import ValidationError
from django.db import connection
from django.test import TestCase, TransactionTestCase
from django.utils import six
from django.utils.encoding import force_text

from taggit.managers import TaggableManager
from taggit.models import Tag, TaggedItem
from taggit.tests.forms import (FoodForm, DirectFoodForm, CustomPKFoodForm,
    OfficialFoodForm)
from taggit.tests.models import (Food, Pet, HousePet, DirectFood, DirectPet,
    DirectHousePet, TaggedPet, CustomPKFood, CustomPKPet, CustomPKHousePet,
    TaggedCustomPKPet, OfficialFood, OfficialPet, OfficialHousePet,
    OfficialThroughModel, OfficialTag, Photo, Movie, Article)
from taggit.utils import parse_tags, edit_string_for_tags


class BaseTaggingTest(object):
    def assert_tags_equal(self, qs, tags, sort=True, attr="name"):
        got = [getattr(obj, attr) for obj in qs] 
        if sort:
            got.sort()
            tags.sort()
        self.assertEqual(got, tags)

    def assert_num_queries(self, n, f, *args, **kwargs):
        original_DEBUG = settings.DEBUG
        settings.DEBUG = True
        current = len(connection.queries)
        try:
            f(*args, **kwargs)
            self.assertEqual(
                len(connection.queries) - current,
                n,
            )
        finally:
            settings.DEBUG = original_DEBUG

    def _get_form_str(self, form_str):
        if django.VERSION >= (1, 3):
            form_str %= {
                "help_start": '<span class="helptext">',
                "help_stop": "</span>"
            }
        else:
            form_str %= {
                "help_start": "",
                "help_stop": ""
            }
        return form_str

    def assert_form_renders(self, form, html):
<<<<<<< HEAD
        try:
            self.assertHTMLEqual(str(form), self._get_form_str(html))
        except AttributeError:
            self.assertEqual(str(form), self._get_form_str(html))

=======
        self.assertHTMLEqual(str(form), self._get_form_str(html))
>>>>>>> d9fb9b16

class BaseTaggingTestCase(TestCase, BaseTaggingTest):
    pass

class BaseTaggingTransactionTestCase(TransactionTestCase, BaseTaggingTest):
    pass


class TagModelTestCase(BaseTaggingTransactionTestCase):
    food_model = Food
    tag_model = Tag

    def test_unique_slug(self):
        apple = self.food_model.objects.create(name="apple")
        apple.tags.add("Red", "red")

    def test_update(self):
        special = self.tag_model.objects.create(name="special")
        special.save()

    def test_add(self):
        apple = self.food_model.objects.create(name="apple")
        yummy = self.tag_model.objects.create(name="yummy")
        apple.tags.add(yummy)

    def test_slugify(self):
        a = Article.objects.create(title="django-taggit 1.0 Released")
        a.tags.add("awesome", "release", "AWESOME")
        self.assert_tags_equal(a.tags.all(), [
            "category-awesome",
            "category-release",
            "category-awesome-1"
        ], attr="slug")

class TagModelDirectTestCase(TagModelTestCase):
    food_model = DirectFood
    tag_model = Tag

class TagModelCustomPKTestCase(TagModelTestCase):
    food_model = CustomPKFood
    tag_model = Tag

class TagModelOfficialTestCase(TagModelTestCase):
    food_model = OfficialFood
    tag_model = OfficialTag

class TaggableManagerTestCase(BaseTaggingTestCase):
    food_model = Food
    pet_model = Pet
    housepet_model = HousePet
    taggeditem_model = TaggedItem
    tag_model = Tag

    def test_add_tag(self):
        apple = self.food_model.objects.create(name="apple")
        self.assertEqual(list(apple.tags.all()), [])
        self.assertEqual(list(self.food_model.tags.all()),  [])

        apple.tags.add('green')
        self.assert_tags_equal(apple.tags.all(), ['green'])
        self.assert_tags_equal(self.food_model.tags.all(), ['green'])

        pear = self.food_model.objects.create(name="pear")
        pear.tags.add('green')
        self.assert_tags_equal(pear.tags.all(), ['green'])
        self.assert_tags_equal(self.food_model.tags.all(), ['green'])

        apple.tags.add('red')
        self.assert_tags_equal(apple.tags.all(), ['green', 'red'])
        self.assert_tags_equal(self.food_model.tags.all(), ['green', 'red'])

        self.assert_tags_equal(
            self.food_model.tags.most_common(),
            ['green', 'red'],
            sort=False
        )

        apple.tags.remove('green')
        self.assert_tags_equal(apple.tags.all(), ['red'])
        self.assert_tags_equal(self.food_model.tags.all(), ['green', 'red'])
        tag = self.tag_model.objects.create(name="delicious")
        apple.tags.add(tag)
        self.assert_tags_equal(apple.tags.all(), ["red", "delicious"])

        apple.delete()
        self.assert_tags_equal(self.food_model.tags.all(), ["green"])

    def test_add_queries(self):
        apple = self.food_model.objects.create(name="apple")
        #   1 query to see which tags exist
        # + 3 queries to create the tags.
        # + 6 queries to create the intermediary things (including SELECTs, to
        #     make sure we don't double create.
        self.assert_num_queries(10, apple.tags.add, "red", "delicious", "green")

        pear = self.food_model.objects.create(name="pear")
        #   1 query to see which tags exist
        # + 4 queries to create the intermeidary things (including SELECTs, to
        #   make sure we dont't double create.
        self.assert_num_queries(5, pear.tags.add, "green", "delicious")

        self.assert_num_queries(0, pear.tags.add)

    def test_require_pk(self):
        food_instance = self.food_model()
        self.assertRaises(ValueError, lambda: food_instance.tags.all())

    def test_delete_obj(self):
        apple = self.food_model.objects.create(name="apple")
        apple.tags.add("red")
        self.assert_tags_equal(apple.tags.all(), ["red"])
        strawberry = self.food_model.objects.create(name="strawberry")
        strawberry.tags.add("red")
        apple.delete()
        self.assert_tags_equal(strawberry.tags.all(), ["red"])

    def test_delete_bulk(self):
        apple = self.food_model.objects.create(name="apple")
        kitty = self.pet_model.objects.create(pk=apple.pk,  name="kitty")

        apple.tags.add("red", "delicious", "fruit")
        kitty.tags.add("feline")

        self.food_model.objects.all().delete()

        self.assert_tags_equal(kitty.tags.all(), ["feline"])

    def test_lookup_by_tag(self):
        apple = self.food_model.objects.create(name="apple")
        apple.tags.add("red", "green")
        pear = self.food_model.objects.create(name="pear")
        pear.tags.add("green")

        self.assertEqual(
            list(self.food_model.objects.filter(tags__name__in=["red"])),
            [apple]
        )
        self.assertEqual(
            list(self.food_model.objects.filter(tags__name__in=["green"])),
            [apple, pear]
        )

        kitty = self.pet_model.objects.create(name="kitty")
        kitty.tags.add("fuzzy", "red")
        dog = self.pet_model.objects.create(name="dog")
        dog.tags.add("woof", "red")
        self.assertEqual(
            list(self.food_model.objects.filter(tags__name__in=["red"]).distinct()),
            [apple]
        )

        tag = self.tag_model.objects.get(name="woof")
        self.assertEqual(list(self.pet_model.objects.filter(tags__in=[tag])), [dog])

        cat = self.housepet_model.objects.create(name="cat", trained=True)
        cat.tags.add("fuzzy")

        pks = self.pet_model.objects.filter(tags__name__in=["fuzzy"])
        model_name = self.pet_model.__name__
        self.assertQuerysetEqual(pks,
            ['<{0}: kitty>'.format(model_name),
             '<{0}: cat>'.format(model_name)],
            ordered=False)

    def test_exclude(self):
        apple = self.food_model.objects.create(name="apple")
        apple.tags.add("red", "green", "delicious")

        pear = self.food_model.objects.create(name="pear")
        pear.tags.add("green", "delicious")

        guava = self.food_model.objects.create(name="guava")

<<<<<<< HEAD
        self.assertEqual(
            sorted(map(lambda o: o.pk, self.food_model.objects.exclude(tags__name__in=["red"]))),
            sorted([pear.pk, guava.pk]),
        )
=======
        pks = self.food_model.objects.exclude(tags__name__in=["red"])
        model_name = self.food_model.__name__
        self.assertQuerysetEqual(pks,
            ['<{0}: pear>'.format(model_name),
             '<{0}: guava>'.format(model_name)],
            ordered=False)
>>>>>>> d9fb9b16

    def test_similarity_by_tag(self):
        """Test that pears are more similar to apples than watermelons"""
        apple = self.food_model.objects.create(name="apple")
        apple.tags.add("green", "juicy", "small", "sour")

        pear = self.food_model.objects.create(name="pear")
        pear.tags.add("green", "juicy", "small", "sweet")

        watermelon = self.food_model.objects.create(name="watermelon")
        watermelon.tags.add("green", "juicy", "large", "sweet")

        similar_objs = apple.tags.similar_objects()
        self.assertEqual(similar_objs, [pear, watermelon])
        self.assertEqual([obj.similar_tags for obj in similar_objs],
                         [3, 2])

    def test_tag_reuse(self):
        apple = self.food_model.objects.create(name="apple")
        apple.tags.add("juicy", "juicy")
        self.assert_tags_equal(apple.tags.all(), ['juicy'])

    def test_query_traverse(self):
        spot = self.pet_model.objects.create(name='Spot')
        spike = self.pet_model.objects.create(name='Spike')
        spot.tags.add('scary')
        spike.tags.add('fluffy')
        lookup_kwargs = {
            '%s__name' % self.pet_model._meta.module_name: 'Spot'
        }
        self.assert_tags_equal(
           self.tag_model.objects.filter(**lookup_kwargs),
           ['scary']
        )

    def test_taggeditem_unicode(self):
        ross = self.pet_model.objects.create(name="ross")
        # I keep Ross Perot for a pet, what's it to you?
        ross.tags.add("president")

        self.assertEqual(
            force_text(self.taggeditem_model.objects.all()[0]),
            "ross tagged with president"
        )

    def test_abstract_subclasses(self):
        p = Photo.objects.create()
        p.tags.add("outdoors", "pretty")
        self.assert_tags_equal(
            p.tags.all(),
            ["outdoors", "pretty"]
        )

        m = Movie.objects.create()
        m.tags.add("hd")
        self.assert_tags_equal(
            m.tags.all(),
            ["hd"],
        )

    def test_field_api(self):
        # Check if tag field, which simulates m2m, has django-like api.
        field = self.food_model._meta.get_field('tags')
        self.assertTrue(hasattr(field, 'rel'))
        self.assertTrue(hasattr(field, 'related'))
        self.assertEqual(self.food_model, field.related.model)


class TaggableManagerDirectTestCase(TaggableManagerTestCase):
    food_model = DirectFood
    pet_model = DirectPet
    housepet_model = DirectHousePet
    taggeditem_model = TaggedPet

class TaggableManagerCustomPKTestCase(TaggableManagerTestCase):
    food_model = CustomPKFood
    pet_model = CustomPKPet
    housepet_model = CustomPKHousePet
    taggeditem_model = TaggedCustomPKPet

    def test_require_pk(self):
        # TODO with a charfield pk, pk is never None, so taggit has no way to
        # tell if the instance is saved or not
        pass

class TaggableManagerOfficialTestCase(TaggableManagerTestCase):
    food_model = OfficialFood
    pet_model = OfficialPet
    housepet_model = OfficialHousePet
    taggeditem_model = OfficialThroughModel
    tag_model = OfficialTag

    def test_extra_fields(self):
        self.tag_model.objects.create(name="red")
        self.tag_model.objects.create(name="delicious", official=True)
        apple = self.food_model.objects.create(name="apple")
        apple.tags.add("delicious", "red")

        pear = self.food_model.objects.create(name="Pear")
        pear.tags.add("delicious")

        self.assertEqual(apple, self.food_model.objects.get(tags__official=False))


class TaggableFormTestCase(BaseTaggingTestCase):
    form_class = FoodForm
    food_model = Food

    def test_form(self):
        self.assertEqual(list(self.form_class.base_fields), ['name', 'tags'])

        f = self.form_class({'name': 'apple', 'tags': 'green, red, yummy'})
        self.assert_form_renders(f, """<tr><th><label for="id_name">Name:</label></th><td><input id="id_name" type="text" name="name" value="apple" maxlength="50" /></td></tr>
<tr><th><label for="id_tags">Tags:</label></th><td><input type="text" name="tags" value="green, red, yummy" id="id_tags" /><br />%(help_start)sA comma-separated list of tags.%(help_stop)s</td></tr>""")
        f.save()
        apple = self.food_model.objects.get(name='apple')
        self.assert_tags_equal(apple.tags.all(), ['green', 'red', 'yummy'])

        f = self.form_class({'name': 'apple', 'tags': 'green, red, yummy, delicious'}, instance=apple)
        f.save()
        apple = self.food_model.objects.get(name='apple')
        self.assert_tags_equal(apple.tags.all(), ['green', 'red', 'yummy', 'delicious'])
        self.assertEqual(self.food_model.objects.count(), 1)

        f = self.form_class({"name": "raspberry"})
        self.assertFalse(f.is_valid())

        f = self.form_class(instance=apple)
        self.assert_form_renders(f, """<tr><th><label for="id_name">Name:</label></th><td><input id="id_name" type="text" name="name" value="apple" maxlength="50" /></td></tr>
<tr><th><label for="id_tags">Tags:</label></th><td><input type="text" name="tags" value="delicious, green, red, yummy" id="id_tags" /><br />%(help_start)sA comma-separated list of tags.%(help_stop)s</td></tr>""")

        apple.tags.add('has,comma')
        f = self.form_class(instance=apple)
        self.assert_form_renders(f, """<tr><th><label for="id_name">Name:</label></th><td><input id="id_name" type="text" name="name" value="apple" maxlength="50" /></td></tr>
<tr><th><label for="id_tags">Tags:</label></th><td><input type="text" name="tags" value="&quot;has,comma&quot;, delicious, green, red, yummy" id="id_tags" /><br />%(help_start)sA comma-separated list of tags.%(help_stop)s</td></tr>""")

        apple.tags.add('has space')
        f = self.form_class(instance=apple)
        self.assert_form_renders(f, """<tr><th><label for="id_name">Name:</label></th><td><input id="id_name" type="text" name="name" value="apple" maxlength="50" /></td></tr>
<tr><th><label for="id_tags">Tags:</label></th><td><input type="text" name="tags" value="&quot;has space&quot;, &quot;has,comma&quot;, delicious, green, red, yummy" id="id_tags" /><br />%(help_start)sA comma-separated list of tags.%(help_stop)s</td></tr>""")

    def test_formfield(self):
        tm = TaggableManager(verbose_name='categories', help_text='Add some categories', blank=True)
        ff = tm.formfield()
        self.assertEqual(ff.label, 'Categories')
        self.assertEqual(ff.help_text, 'Add some categories')
        self.assertEqual(ff.required, False)

        self.assertEqual(ff.clean(""), [])

        tm = TaggableManager()
        ff = tm.formfield()
        self.assertRaises(ValidationError, ff.clean, "")

class TaggableFormDirectTestCase(TaggableFormTestCase):
    form_class = DirectFoodForm
    food_model = DirectFood

class TaggableFormCustomPKTestCase(TaggableFormTestCase):
    form_class = CustomPKFoodForm
    food_model = CustomPKFood

class TaggableFormOfficialTestCase(TaggableFormTestCase):
    form_class = OfficialFoodForm
    food_model = OfficialFood


class TagStringParseTestCase(UnitTestCase):
    """
    Ported from Jonathan Buchanan's `django-tagging
    <http://django-tagging.googlecode.com/>`_
    """

    def test_with_simple_space_delimited_tags(self):
        """
        Test with simple space-delimited tags.
        """
        self.assertEqual(parse_tags('one'), ['one'])
        self.assertEqual(parse_tags('one two'), ['one', 'two'])
        self.assertEqual(parse_tags('one two three'), ['one', 'three', 'two'])
        self.assertEqual(parse_tags('one one two two'), ['one', 'two'])

    def test_with_comma_delimited_multiple_words(self):
        """
        Test with comma-delimited multiple words.
        An unquoted comma in the input will trigger this.
        """
        self.assertEqual(parse_tags(',one'), ['one'])
        self.assertEqual(parse_tags(',one two'), ['one two'])
        self.assertEqual(parse_tags(',one two three'), ['one two three'])
        self.assertEqual(parse_tags('a-one, a-two and a-three'),
            ['a-one', 'a-two and a-three'])

    def test_with_double_quoted_multiple_words(self):
        """
        Test with double-quoted multiple words.
        A completed quote will trigger this.  Unclosed quotes are ignored.
        """
        self.assertEqual(parse_tags('"one'), ['one'])
        self.assertEqual(parse_tags('"one two'), ['one', 'two'])
        self.assertEqual(parse_tags('"one two three'), ['one', 'three', 'two'])
        self.assertEqual(parse_tags('"one two"'), ['one two'])
        self.assertEqual(parse_tags('a-one "a-two and a-three"'),
            ['a-one', 'a-two and a-three'])

    def test_with_no_loose_commas(self):
        """
        Test with no loose commas -- split on spaces.
        """
        self.assertEqual(parse_tags('one two "thr,ee"'), ['one', 'thr,ee', 'two'])

    def test_with_loose_commas(self):
        """
        Loose commas - split on commas
        """
        self.assertEqual(parse_tags('"one", two three'), ['one', 'two three'])

    def test_tags_with_double_quotes_can_contain_commas(self):
        """
        Double quotes can contain commas
        """
        self.assertEqual(parse_tags('a-one "a-two, and a-three"'),
            ['a-one', 'a-two, and a-three'])
        self.assertEqual(parse_tags('"two", one, one, two, "one"'),
            ['one', 'two'])

    def test_with_naughty_input(self):
        """
        Test with naughty input.
        """
        # Bad users! Naughty users!
        self.assertEqual(parse_tags(None), [])
        self.assertEqual(parse_tags(''), [])
        self.assertEqual(parse_tags('"'), [])
        self.assertEqual(parse_tags('""'), [])
        self.assertEqual(parse_tags('"' * 7), [])
        self.assertEqual(parse_tags(',,,,,,'), [])
        self.assertEqual(parse_tags('",",",",",",","'), [','])
        self.assertEqual(parse_tags('a-one "a-two" and "a-three'),
            ['a-one', 'a-three', 'a-two', 'and'])

    def test_recreation_of_tag_list_string_representations(self):
        plain = Tag.objects.create(name='plain')
        spaces = Tag.objects.create(name='spa ces')
        comma = Tag.objects.create(name='com,ma')
        self.assertEqual(edit_string_for_tags([plain]), 'plain')
        self.assertEqual(edit_string_for_tags([plain, spaces]), '"spa ces", plain')
        self.assertEqual(edit_string_for_tags([plain, spaces, comma]), '"com,ma", "spa ces", plain')
        self.assertEqual(edit_string_for_tags([plain, comma]), '"com,ma", plain')
        self.assertEqual(edit_string_for_tags([comma, spaces]), '"com,ma", "spa ces"')<|MERGE_RESOLUTION|>--- conflicted
+++ resolved
@@ -23,7 +23,7 @@
 
 class BaseTaggingTest(object):
     def assert_tags_equal(self, qs, tags, sort=True, attr="name"):
-        got = [getattr(obj, attr) for obj in qs] 
+        got = [getattr(obj, attr) for obj in qs]
         if sort:
             got.sort()
             tags.sort()
@@ -56,18 +56,12 @@
         return form_str
 
     def assert_form_renders(self, form, html):
-<<<<<<< HEAD
-        try:
-            self.assertHTMLEqual(str(form), self._get_form_str(html))
-        except AttributeError:
-            self.assertEqual(str(form), self._get_form_str(html))
-
-=======
         self.assertHTMLEqual(str(form), self._get_form_str(html))
->>>>>>> d9fb9b16
+
 
 class BaseTaggingTestCase(TestCase, BaseTaggingTest):
     pass
+
 
 class BaseTaggingTransactionTestCase(TransactionTestCase, BaseTaggingTest):
     pass
@@ -238,19 +232,12 @@
 
         guava = self.food_model.objects.create(name="guava")
 
-<<<<<<< HEAD
-        self.assertEqual(
-            sorted(map(lambda o: o.pk, self.food_model.objects.exclude(tags__name__in=["red"]))),
-            sorted([pear.pk, guava.pk]),
-        )
-=======
         pks = self.food_model.objects.exclude(tags__name__in=["red"])
         model_name = self.food_model.__name__
         self.assertQuerysetEqual(pks,
             ['<{0}: pear>'.format(model_name),
              '<{0}: guava>'.format(model_name)],
             ordered=False)
->>>>>>> d9fb9b16
 
     def test_similarity_by_tag(self):
         """Test that pears are more similar to apples than watermelons"""
