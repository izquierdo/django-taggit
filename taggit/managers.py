--- conflicted
+++ resolved
@@ -484,12 +484,8 @@
         pathinfos = []
         from_field = self.model._meta.pk
         opts = self.through._meta
-<<<<<<< HEAD
         linkfield = self.through._meta.get_field_by_name(self.m2m_reverse_field_name())[0]
-=======
-        object_id_field = _get_field(self.through, 'object_id')
         linkfield = _get_field(self.through, self.m2m_reverse_field_name())
->>>>>>> f272a6de
         if direct:
             join1infos = [PathInfo(self.model._meta, opts, [from_field], self.rel, True, False)]
             join2infos = linkfield.get_path_info()
