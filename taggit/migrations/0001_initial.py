<<<<<<< HEAD
# encoding: utf8
from __future__ import unicode_literals
=======
# -*- coding: utf-8 -*-
from __future__ import unicode_literals

>>>>>>> 20780f93
from django.db import models, migrations


class Migration(migrations.Migration):

    dependencies = [
        ('contenttypes', '0001_initial'),
    ]

    operations = [
        migrations.CreateModel(
            name='Tag',
            fields=[
                ('id', models.AutoField(verbose_name='ID', serialize=False, auto_created=True, primary_key=True)),
                ('name', models.CharField(unique=True, max_length=100, verbose_name='Name')),
                ('slug', models.SlugField(unique=True, max_length=100, verbose_name='Slug')),
            ],
            options={
                'verbose_name': 'Tag',
                'verbose_name_plural': 'Tags',
            },
            bases=(models.Model,),
        ),
        migrations.CreateModel(
            name='TaggedItem',
            fields=[
                ('id', models.AutoField(verbose_name='ID', serialize=False, auto_created=True, primary_key=True)),
<<<<<<< HEAD
                ('tag', models.ForeignKey(to='taggit.Tag', to_field='id')),
                ('object_id', models.IntegerField(verbose_name='Object id', db_index=True)),
                ('content_type', models.ForeignKey(to='contenttypes.ContentType', to_field='id', verbose_name='Content type')),
=======
                ('object_id', models.IntegerField(verbose_name='Object id', db_index=True)),
                ('content_type', models.ForeignKey(related_name='taggit_taggeditem_tagged_items', verbose_name='Content type', to='contenttypes.ContentType')),
                ('tag', models.ForeignKey(related_name='taggit_taggeditem_items', to='taggit.Tag')),
>>>>>>> 20780f93
            ],
            options={
                'verbose_name': 'Tagged Item',
                'verbose_name_plural': 'Tagged Items',
            },
            bases=(models.Model,),
        ),
    ]<|MERGE_RESOLUTION|>--- conflicted
+++ resolved
@@ -1,11 +1,6 @@
-<<<<<<< HEAD
-# encoding: utf8
-from __future__ import unicode_literals
-=======
 # -*- coding: utf-8 -*-
 from __future__ import unicode_literals
 
->>>>>>> 20780f93
 from django.db import models, migrations
 
 
@@ -33,15 +28,9 @@
             name='TaggedItem',
             fields=[
                 ('id', models.AutoField(verbose_name='ID', serialize=False, auto_created=True, primary_key=True)),
-<<<<<<< HEAD
-                ('tag', models.ForeignKey(to='taggit.Tag', to_field='id')),
-                ('object_id', models.IntegerField(verbose_name='Object id', db_index=True)),
-                ('content_type', models.ForeignKey(to='contenttypes.ContentType', to_field='id', verbose_name='Content type')),
-=======
                 ('object_id', models.IntegerField(verbose_name='Object id', db_index=True)),
                 ('content_type', models.ForeignKey(related_name='taggit_taggeditem_tagged_items', verbose_name='Content type', to='contenttypes.ContentType')),
                 ('tag', models.ForeignKey(related_name='taggit_taggeditem_items', to='taggit.Tag')),
->>>>>>> 20780f93
             ],
             options={
                 'verbose_name': 'Tagged Item',
